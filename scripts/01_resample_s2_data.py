"""
sample script showing how to start a resampling job for Sentinel-2 data
(begin of the resampling and extraction pipeline)

Requirements:
    - having downloaded data from ESA/Copernicus and stored them locally (.SAFE)
    - having created a metadata file per year in the archive with the .SAFE datasets
    - having created a local target archive for storing the resampled, stacked data

"""

import os
from pathlib import Path
from datetime import date
from agrisatpy.processing.resampling import exec_parallel
from agrisatpy.metadata.sentinel2.database import meta_df_to_database


if __name__ == '__main__':

    # define tile, region, processing level and date range
    tile = 'T32TLT'
    region = 'CH'
    processing_level = 'L2A'
    
<<<<<<< HEAD
    date_start = date(2018,1,1)
    date_end = date(2018,3,31)
=======
    date_start = date(2017,11,1)
    date_end = date(2017,11,1)
>>>>>>> 045904ba
    
    # specify the number of threads
    n_threads = 1

    # database usage?
    use_database = True
    
    # set output path according to AgriSatPy conventions
    year = date_start.year
    target_s2_archive = Path(
        f'/home/graflu/public/Evaluation/Satellite_data/Sentinel-2/Processed/{processing_level}/{region}/{year}/{tile}'
    )
    # target_s2_archive = Path('/mnt/ides/Lukas/03_Debug/Sentinel2/pipeline')
    
    # further options as key-value pairs.
    # pixel_division is a special approach that multiplies pixel values instead of doing an interpolation
    # use the is_L2A keyword to specify the processing level of the data
    # when setting is_mundi to False we assume that all ESA datasets are named .SAFE (Mundi breaks with this
    # convention)
    options = {'pixel_division': False,
               'is_L2A': True
               }

    # start the processing
    metadata, failed_datasets = exec_parallel(
        target_s2_archive,
        date_start,
        date_end,
        n_threads,
        tile,
        use_database,
        **options
    )
    
    # set storage paths
    metadata['storage_device_ip'] = '//hest.nas.ethz.ch/green_groups_kp_public'
    metadata['storage_device_ip_alias'] = '//nas12.ethz.ch/green_groups_kp_public'
    metadata['storage_share'] = str(target_s2_archive)
    metadata['path_type'] = 'posix'
    # in case of win10, remove the datafolder O:/ 
    if os.name == "nt":
        metadata["storage_share"] = metadata["storage_share"].apply(lambda x: str(Path(x).as_posix()).replace("O:", "Evaluation"))
    # for unix, get user and remove datafolder
    else:
        username = os.environ.get('USER')
        metadata['storage_share'] = metadata['storage_share'].apply(lambda x: x.replace(f'/home/{username}/public/',''))
    
    # write to database (set raw_metadata option to False)
    meta_df_to_database(
        meta_df=metadata,
        raw_metadata=False
    )

    # save to CSV in addition
    metadata.to_csv(target_s2_archive.joinpath('metadata.csv'))
<<<<<<< HEAD

    # debug
    # fpath = target_s2_archive.joinpath('metadata.csv')
    # import pandas as pd
    # metadata = pd.read_csv(fpath)
=======
    failed_datasets.to_csv(target_s2_archive.joinpath('failed_datasets.csv'))
>>>>>>> 045904ba
<|MERGE_RESOLUTION|>--- conflicted
+++ resolved
@@ -22,14 +22,9 @@
     tile = 'T32TLT'
     region = 'CH'
     processing_level = 'L2A'
-    
-<<<<<<< HEAD
-    date_start = date(2018,1,1)
-    date_end = date(2018,3,31)
-=======
+
     date_start = date(2017,11,1)
     date_end = date(2017,11,1)
->>>>>>> 045904ba
     
     # specify the number of threads
     n_threads = 1
@@ -85,12 +80,5 @@
 
     # save to CSV in addition
     metadata.to_csv(target_s2_archive.joinpath('metadata.csv'))
-<<<<<<< HEAD
 
-    # debug
-    # fpath = target_s2_archive.joinpath('metadata.csv')
-    # import pandas as pd
-    # metadata = pd.read_csv(fpath)
-=======
-    failed_datasets.to_csv(target_s2_archive.joinpath('failed_datasets.csv'))
->>>>>>> 045904ba
+    failed_datasets.to_csv(target_s2_archive.joinpath('failed_datasets.csv'))