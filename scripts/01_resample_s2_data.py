--- conflicted
+++ resolved
@@ -72,46 +72,5 @@
         raw_metadata=False
     )
 
-<<<<<<< HEAD
-# s2_archive = input('Enter path to Sentinel-2 directory (.SAFE structure): ')
-# tile = input('Select a tile to query (e.g., "T32TMT"): ')
-# out_dir = input('Enter toplevel directory where outputs shall be stored (e.g., ./SAT/L2A): ')
-# year = input('Specify year to process (e.g., 2019): ')
-# date_start = input('Enter start date (format: %Y-%m-%d): ')
-# date_end = input('Enter end date (format: %Y-%m-%d): ')
-# n_threads = input('Enter numer of threads for parallel execution: ')
-
-s2_archive = 
-tile = input('Select a tile to query (e.g., "T32TMT"): ')
-out_dir = input('Enter toplevel directory where outputs shall be stored (e.g., ./SAT/L2A): ')
-year = input('Specify year to process (e.g., 2019): ')
-date_start = input('Enter start date (format: %Y-%m-%d): ')
-date_end = input('Enter end date (format: %Y-%m-%d): ')
-n_threads = input('Enter numer of threads for parallel execution: ')
-
-# target_s2_archive = f'/run/media/graflu/ETH-KP-SSD6/SAT/L2A/{year}/{tile}'
-
-# specify the number of threads
-
-# further options as key-value pairs.
-# pixel_division is a special approach that multiplies pixel values instead of doing an interpolation
-# use the is_L2A keyword to specify the processing level of the data
-# when setting is_mundi to False we assume that all ESA datasets are named .SAFE (Mundi breaks with this
-# convention)
-options = {'pixel_division': True,
-           'is_L2A': False,
-           'is_mundi': False
-           }
-
-exec_parallel(raw_data_archive,
-              target_s2_archive,
-              date_start,
-              date_end,
-              n_threads,
-              tile,
-              **options
-)
-=======
     # save to CSV in addition
-    metadata.to_csv(target_s2_archive.joinpath('metadata.csv'))
->>>>>>> 9a519f88
+    metadata.to_csv(target_s2_archive.joinpath('metadata.csv'))