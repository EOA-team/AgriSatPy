--- conflicted
+++ resolved
@@ -25,14 +25,10 @@
     # processing level
     processing_level = ProcessingLevels.L1C
     # date range
-<<<<<<< HEAD
-    start_date = date(2019,5,30)
-    end_date = date(2019,5,30)
-=======
     start_date = date(2019,1,1)
     end_date = date(2019,1,31)
     year = start_date.year
->>>>>>> f95cdad7
+
     # max_records defines the maximum number of datasets to download, increase if
     # necessary; however, CREODIAS might impose a limitation...
     max_records = 200
@@ -60,9 +56,5 @@
         cloud_cover_threshold=cloud_cover_threshold
     )
 
-<<<<<<< HEAD
-    download_dir = '/run/media/graflu/ETH-KP-SSD6/SAT/S2A_MSIL1C_orig'
-=======
     download_dir = r'/home/graflu/public/Evaluation/Satellite_data/Sentinel-2/Rawdata/L1C/CH/{2019}'
->>>>>>> f95cdad7
     download_datasets(datasets, download_dir)